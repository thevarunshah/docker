--- conflicted
+++ resolved
@@ -21,17 +21,6 @@
 	DefaultDriver string
 	// All registred drivers
 	drivers map[string]InitFunc
-<<<<<<< HEAD
-	// Slice of drivers that should be used in an order
-	priority = []string{
-		"aufs",
-		"btrfs",
-		"devicemapper",
-		"overlay",
-		"vfs",
-	}
-=======
->>>>>>> 2daede5a
 
 	ErrNotSupported   = errors.New("driver not supported")
 	ErrPrerequisites  = errors.New("prerequisites for driver not satisfied (wrong filesystem?)")
