--- conflicted
+++ resolved
@@ -121,44 +121,6 @@
 	}
 }
 
-<<<<<<< HEAD
-func TestMount(t *testing.T) {
-	graph := tempGraph(t)
-	defer os.RemoveAll(graph.Root)
-	archive, err := fakeTar()
-	if err != nil {
-		t.Fatal(err)
-	}
-	image, err := graph.Create(archive, nil, "Testing", "", nil)
-	if err != nil {
-		t.Fatal(err)
-	}
-	tmp, err := ioutil.TempDir("", "docker-test-graph-mount-")
-	if err != nil {
-		t.Fatal(err)
-	}
-	defer os.RemoveAll(tmp)
-	rootfs := path.Join(tmp, "rootfs")
-	if err := os.MkdirAll(rootfs, 0700); err != nil {
-		t.Fatal(err)
-	}
-	rw := path.Join(tmp, "rw")
-	if err := os.MkdirAll(rw, 0700); err != nil {
-		t.Fatal(err)
-	}
-	if _, err := graph.driver.Get(image.ID); err != nil {
-		t.Fatal(err)
-	}
-	// FIXME: test for mount contents
-	defer func() {
-		if err := graph.driver.Cleanup(); err != nil {
-			t.Error(err)
-		}
-	}()
-}
-
-=======
->>>>>>> 9d867a38
 // Test that an image can be deleted by its shorthand prefix
 func TestDeletePrefix(t *testing.T) {
 	graph := tempGraph(t)
